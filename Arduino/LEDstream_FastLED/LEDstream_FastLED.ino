--- conflicted
+++ resolved
@@ -151,27 +151,16 @@
 					if (outPos < sizeof(leds)){
 						#ifdef CALIBRATE
 							if(outPos < 3)
-<<<<<<< HEAD
 								ledsRaw[outPos++] = c;
-=======
-								ledsRaw[outPos++] = buffer[indexOut];
->>>>>>> 38e59172
+
 							else{
 								ledsRaw[outPos] = ledsRaw[outPos%3]; // Sets RGB data to first LED color
 								outPos++;
 							}
 						#else
-<<<<<<< HEAD
 							ledsRaw[outPos++] = c; // Issue next byte
 						#endif
 					}
-=======
-							ledsRaw[outPos++] = buffer[indexOut]; // Issue next byte
-						#endif
-					}
-					indexOut++;
-					bytesBuffered--;
->>>>>>> 38e59172
 					bytesRemaining--;
 				}
 				if(bytesRemaining == 0) {
